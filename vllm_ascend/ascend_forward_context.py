import math
from contextlib import contextmanager
from enum import Enum
from typing import Any, Optional

import torch
from vllm.config import CUDAGraphMode, VllmConfig
from vllm.distributed import (get_dp_group, get_ep_group,
                              get_tensor_model_parallel_world_size)
from vllm.forward_context import (BatchDescriptor, get_forward_context,
                                  set_forward_context)

import vllm_ascend.envs as envs_ascend


class FusedMoEState(Enum):
    AllGather = 0
    All2All = 1
    MC2 = 2
    AllGatherEP = 3
    NaiveMulticast = 4
    All2AllSeq = 5


# TODO(zzzzwwjj): add soc_version to choose branch
def _get_fused_moe_state(ep_size: int, with_prefill: bool,
                         is_deepseek_v3_r1: bool):
    # the fusion operator torch_npu.npu_grouped_matmul_finalize_routing called by allgather ep
    # only supports deepseek v3/r1
    if (envs_ascend.VLLM_ENABLE_FUSED_EXPERTS_ALLGATHER_EP and ep_size > 1
            and is_deepseek_v3_r1):
        return FusedMoEState.AllGatherEP
    elif ep_size == 1:
        if with_prefill:
            return FusedMoEState.NaiveMulticast
        else:
            return FusedMoEState.AllGather
    # NOTE: mc2 need ep_size >= 16 & all2all can't use in torchair graph.
    elif ep_size < 16 or with_prefill:
        return FusedMoEState.All2All
    else:
        return FusedMoEState.MC2


def get_dispatcher_name(ep_size: int, with_prefill: bool) -> str:
    if ep_size == 1:
        return "TokenDispatcherWithAllGather"
    elif envs_ascend.VLLM_ENABLE_FUSED_EXPERTS_ALLGATHER_EP and ep_size > 1:
        return "TokenDispatcherWithAllGather"
    elif ep_size < 16 or with_prefill:
        return "TokenDispatcherWithAll2AllV"
    else:
        return "TokenDispatcherWithMC2"


@contextmanager
def set_ascend_forward_context(
        attn_metadata: Any,
        vllm_config: VllmConfig,
        virtual_engine: int = 0,
        num_tokens: Optional[int] = None,
        num_tokens_across_dp: Optional[torch.Tensor] = None,
        with_prefill: bool = True,
        in_profile_run: bool = False,
        reserved_mc2_mask: Optional[torch.Tensor] = None,
        moe_comm_method: str = "",
        num_actual_tokens: Optional[int] = None,
        aclgraph_runtime_mode: CUDAGraphMode = CUDAGraphMode.NONE,
        batch_descriptor: Optional[BatchDescriptor] = None):
    """A context manager that stores the current forward context,
    can be attention metadata, etc.
    We add some additional param into forward_context.
    """
    with set_forward_context(
            attn_metadata,
            vllm_config,
            virtual_engine=virtual_engine,
            num_tokens=num_tokens,
            num_tokens_across_dp=num_tokens_across_dp,
            cudagraph_runtime_mode=aclgraph_runtime_mode,
            batch_descriptor=batch_descriptor,
    ):
        forward_context = get_forward_context()
        forward_context.moe_comm_method_name = moe_comm_method + "commimpl"
        forward_context.with_prefill = with_prefill
        tp_world_size = get_tensor_model_parallel_world_size()
        ep_size = (get_ep_group().world_size if
                   vllm_config.parallel_config.enable_expert_parallel else 1)

        is_deepseek_v3_r1 = hasattr(
            vllm_config.model_config.hf_config, 'n_routed_experts'
        ) and vllm_config.model_config.hf_config.n_routed_experts == 256
        fused_moe_state = _get_fused_moe_state(ep_size, with_prefill,
                                               is_deepseek_v3_r1)
        forward_context.fused_moe_state = fused_moe_state
        forward_context.in_profile_run = in_profile_run

        from vllm_ascend.ops.moe.token_dispatcher import get_token_dispatcher
        dispatcher_name = get_dispatcher_name(ep_size, with_prefill)
        dispatcher = get_token_dispatcher(dispatcher_name)
        forward_context.token_dispatcher = dispatcher

        # NOTE: This cannot be set using set_forward_context
        # due to multiple warmups before actual capturing
        forward_context.capturing = False

<<<<<<< HEAD
=======
        # set for flashcomm_v1, 1000 is the batchsize concurrency threshold for enabling the flashcomm_v1 feature.
        # Currently, it is an empirical value. In normal scenarios, if the concurrency exceeds this threshold,
        # the performance benefits can be maximized. Conversely, if the concurrency is below the threshold,
        # the performance may degrade due to the switching of communication methods.
        flashcomm_v1_enabled = envs_ascend.VLLM_ASCEND_ENABLE_FLASHCOMM and \
            tp_world_size > 1 and \
            num_tokens is not None and num_tokens > 1000

        if flashcomm_v1_enabled:
            pad_size = (tp_world_size -
                        (num_tokens % tp_world_size)) % tp_world_size
            forward_context.pad_size = pad_size

        forward_context.flashcomm_v1_enabled = flashcomm_v1_enabled

>>>>>>> 20f17d8d
        # set this for rope forward_oot using
        forward_context.is_first_layer = True

        if num_tokens is None and attn_metadata is not None:
            num_tokens = attn_metadata.num_actual_tokens

        dp_world_size = get_dp_group().world_size
        if dp_world_size > 1 and forward_context.dp_metadata is not None:
            max_tokens_across_dp = forward_context.dp_metadata.max_tokens_across_dp_cpu.item(
            )
        else:
            max_tokens_across_dp = num_tokens

        forward_context.max_tokens_across_dp = max_tokens_across_dp

        if num_tokens is not None:
            if num_actual_tokens is None:
                num_actual_tokens = num_tokens
            # NOTE: token num which need to pad to when mc2
            forward_context.padded_num_tokens = math.ceil(
                max_tokens_across_dp / tp_world_size) * tp_world_size

            if reserved_mc2_mask is not None:
                mc2_mask = reserved_mc2_mask[:forward_context.
                                             padded_num_tokens]
                mc2_mask[:num_actual_tokens] = True
                mc2_mask[num_actual_tokens:] = False
                forward_context.mc2_mask = mc2_mask

        try:
            yield
        finally:
            pass<|MERGE_RESOLUTION|>--- conflicted
+++ resolved
@@ -104,8 +104,6 @@
         # due to multiple warmups before actual capturing
         forward_context.capturing = False
 
-<<<<<<< HEAD
-=======
         # set for flashcomm_v1, 1000 is the batchsize concurrency threshold for enabling the flashcomm_v1 feature.
         # Currently, it is an empirical value. In normal scenarios, if the concurrency exceeds this threshold,
         # the performance benefits can be maximized. Conversely, if the concurrency is below the threshold,
@@ -121,7 +119,6 @@
 
         forward_context.flashcomm_v1_enabled = flashcomm_v1_enabled
 
->>>>>>> 20f17d8d
         # set this for rope forward_oot using
         forward_context.is_first_layer = True
 
